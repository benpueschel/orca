use crate::{
    error::{Error, ErrorKind},
    span::Span,
};
use std::ops::Add;

#[derive(Debug, PartialEq, Clone)]
pub struct Token {
    pub token_type: TokenType,
    pub span: Span,
}

#[derive(Debug, PartialEq, Clone)]
pub enum TokenType {
    Return,
    Fn,
    Let,
    If,
    Else,
    Integer(usize),
    Float(f64),
    Identifier(String),
    Equal,
    Star,
    Percent,
    Slash,
    Plus,
    Minus,
    LeftCaret,
    RightCaret,
    ParenOpen,
    ParenClose,
    BracketOpen,
    BracketClose,
    Semicolon,
    Colon,
    EOF,
    Invalid,
}

#[derive(Debug, PartialEq, Clone)]
pub struct Lexer {
    input: String,
    current_pos: usize,
}

type LexerError = Error;

impl Lexer {
    pub fn new(input: String) -> Self {
        Lexer {
            current_pos: 0,
            input: input.add("\n"),
        }
    }

    pub fn peek(&self) -> Result<Token, LexerError> {
        let whitespaces = self.count_whitespaces();
        let i = self.current_pos + whitespaces;
        let next = match self.input[i..].chars().next() {
            None => {
                return Ok(Token {
                    token_type: TokenType::EOF,
                    span: Span::new(i, i),
                })
            }
            Some(x) => x,
        };

        let result = match next {
<<<<<<< HEAD
            ':' => Ok((Token::Colon, 1)),
            ';' => Ok((Token::Semicolon, 1)),
            '=' => Ok((Token::Equal, 1)),
            '(' => Ok((Token::ParenOpen, 1)),
            ')' => Ok((Token::ParenClose, 1)),
            '{' => Ok((Token::BracketOpen, 1)),
            '}' => Ok((Token::BracketClose, 1)),
            '*' => Ok((Token::Star, 1)),
            '%' => Ok((Token::Percent, 1)),
            '/' => Ok((Token::Slash, 1)),
            '+' => Ok((Token::Plus, 1)),
            '-' => Ok((Token::Minus, 1)),
            '<' => Ok((Token::LeftCaret, 1)),
            '>' => Ok((Token::RightCaret, 1)),
=======
            ';' => Ok(Token {
                token_type: TokenType::Semicolon,
                span: Span::single(i),
            }),
            '=' => Ok(Token {
                token_type: TokenType::Equal,
                span: Span::single(i),
            }),
            '(' => Ok(Token {
                token_type: TokenType::ParenOpen,
                span: Span::single(i),
            }),
            ')' => Ok(Token {
                token_type: TokenType::ParenClose,
                span: Span::single(i),
            }),
            '{' => Ok(Token {
                token_type: TokenType::BracketOpen,
                span: Span::single(i),
            }),
            '}' => Ok(Token {
                token_type: TokenType::BracketClose,
                span: Span::single(i),
            }),
            '*' => Ok(Token {
                token_type: TokenType::Star,
                span: Span::single(i),
            }),
            '%' => Ok(Token {
                token_type: TokenType::Percent,
                span: Span::single(i),
            }),
            '/' => Ok(Token {
                token_type: TokenType::Slash,
                span: Span::single(i),
            }),
            '+' => Ok(Token {
                token_type: TokenType::Plus,
                span: Span::single(i),
            }),
            '-' => Ok(Token {
                token_type: TokenType::Minus,
                span: Span::single(i),
            }),
            '<' => Ok(Token {
                token_type: TokenType::LeftCaret,
                span: Span::single(i),
            }),
            '>' => Ok(Token {
                token_type: TokenType::RightCaret,
                span: Span::single(i),
            }),
>>>>>>> 7c7312a8

            c if c >= '0' && c <= '9' => self.tokenize_number(i),
            c @ '_' | c if c.is_alphabetic() => self.tokenize_ident(i),

            x => Err(Error::new(
                ErrorKind::UnexpectedSymbol,
                format!("unexpected character {}", x),
            )),
        }?;
        Ok(result)
    }

    pub fn next_token(&mut self) -> Result<Token, LexerError> {
        let token = self.peek()?;

        self.current_pos = token.span.end;
        return Ok(token);
    }

    pub fn tokenize_ident(&self, pos: usize) -> Result<Token, LexerError> {
        // identifiers need to start with an alphabetic ascii char
        let data = &self.input[pos..];
        match data.chars().next() {
            Some(x) if !x.is_alphabetic() => {
                return Err(Error::new(
                    ErrorKind::InvalidData,
                    "identifier start was not alphabetical",
                ));
            }
            None => {
                return Err(ErrorKind::UnexpectedEof.into());
            }
            _ => {}
        };

        let mut i = 0;
        let mut skip_keyword_val = false;
        for c in data.chars() {
            i += 1;
            if c == '_' {
                // NOTE: no keyword contains '_', so we can skip validation
                skip_keyword_val = true;
                continue;
            }
            if !c.is_alphanumeric() {
                break;
            }
        }
        // FIXME: ugly as hell
        i -= 1;

        let identifier = &data[0..i];
        if skip_keyword_val {
            return Ok(Token {
                token_type: TokenType::Identifier(identifier.to_string()),
                span: Span::single(pos),
            });
        }

        Ok(Token {
            token_type: match identifier {
                "return" => TokenType::Return,
                "let" => TokenType::Let,
                "fn" => TokenType::Fn,
                "if" => TokenType::If,
                "else" => TokenType::Else,
                _ => TokenType::Identifier(identifier.to_string()),
            },
            span: Span::with_len(pos, identifier.len()),
        })
    }

    fn tokenize_number(&self, start: usize) -> Result<Token, LexerError> {
        let mut seen_dot = false;
        let data = &self.input[start..];

        match data.chars().next() {
            Some(x) if !x.is_numeric() => {
                return Err(Error::new(
                    ErrorKind::InvalidData,
                    "number must start with numerical value [0-9]",
                ));
            }
            None => {
                return Err(ErrorKind::UnexpectedEof.into());
            }
            _ => {}
        };

        let mut i = 0;
        for c in data.chars() {
            i += 1;

            if c == '.' {
                if seen_dot {
                    break;
                }
                seen_dot = true;
            }

            if !c.is_numeric() {
                break;
            }
        }
        // FIXME: ugly as hell
        i -= 1;

        let decimal = &data[0..i];

        if seen_dot {
            let value: f64 = match decimal.parse() {
                Ok(x) => x,
                Err(_) => {
                    return Err(ErrorKind::InvalidData.into());
                }
            };
            Ok(Token {
                token_type: TokenType::Float(value),
                span: Span::with_len(start, i),
            })
        } else {
            let value: usize = match decimal.parse() {
                Ok(x) => x,
                Err(_) => {
                    return Err(ErrorKind::InvalidData.into());
                }
            };
            Ok(Token {
                token_type: TokenType::Integer(value),
                span: Span::with_len(start, i),
            })
        }
    }

    fn count_whitespaces(&self) -> usize {
        let mut i = 0;
        for c in self.input[self.current_pos..].chars() {
            if !c.is_whitespace() {
                break;
            }
            i += 1;
        }
        i
    }
}

impl Iterator for Lexer {
    type Item = Token;

    fn next(&mut self) -> Option<Self::Item> {
        match self.next_token() {
            Ok(x) => match x.token_type {
                TokenType::EOF => None,
                _ => Some(x),
            },
            Err(x) => panic!("{:?}", x),
        }
    }
}

#[cfg(test)]
mod tests {
    use super::{Lexer, TokenType};
    macro_rules! token_eq {
        { $x:expr,$y:expr } => {
            match $x {
                Ok(x) => assert_eq!(x.token_type, $y),
                Err(x) => panic!("{:?}", x),
            }
        };
    }
    macro_rules! test_token {
        { $x:expr,$y:expr } => {
            let mut lexer = Lexer::new($x.into());
            token_eq!(lexer.next_token(), $y);
        };
    }
    macro_rules! test_tokens {
        { $x:expr,$y:expr } => {
            let mut lexer = Lexer::new($x.into());
            for token in $y {
                token_eq!(lexer.next_token(), token);
            }
        }
    }

    #[test]
    fn test_keywords() {
        test_token!("fn", TokenType::Fn);
        test_token!("let", TokenType::Let);
        test_token!("return", TokenType::Return);
        // go through the alphabet and test single characters
        for c in 'a'..='z' {
            test_token!(c, TokenType::Identifier(c.into()));
        }
        // go through all digits and test chars
        for c in 0..=9 {
            test_token!((c + '0' as u8) as char, TokenType::Integer(c.into()));
        }
    }

    #[test]
    fn test_program() {
        test_tokens!(
            "fn main() {\n
                let x = 1;\n
                return x;\n
            }",
            vec!(
                TokenType::Fn,
                TokenType::Identifier("main".into()),
                TokenType::ParenOpen,
                TokenType::ParenClose,
                TokenType::BracketOpen,
                TokenType::Let,
                TokenType::Identifier("x".into()),
                TokenType::Equal,
                TokenType::Integer(1),
                TokenType::Semicolon,
                TokenType::Return,
                TokenType::Identifier("x".into()),
                TokenType::Semicolon,
                TokenType::BracketClose,
            )
        );
    }
}<|MERGE_RESOLUTION|>--- conflicted
+++ resolved
@@ -68,26 +68,14 @@
         };
 
         let result = match next {
-<<<<<<< HEAD
-            ':' => Ok((Token::Colon, 1)),
-            ';' => Ok((Token::Semicolon, 1)),
-            '=' => Ok((Token::Equal, 1)),
-            '(' => Ok((Token::ParenOpen, 1)),
-            ')' => Ok((Token::ParenClose, 1)),
-            '{' => Ok((Token::BracketOpen, 1)),
-            '}' => Ok((Token::BracketClose, 1)),
-            '*' => Ok((Token::Star, 1)),
-            '%' => Ok((Token::Percent, 1)),
-            '/' => Ok((Token::Slash, 1)),
-            '+' => Ok((Token::Plus, 1)),
-            '-' => Ok((Token::Minus, 1)),
-            '<' => Ok((Token::LeftCaret, 1)),
-            '>' => Ok((Token::RightCaret, 1)),
-=======
             ';' => Ok(Token {
                 token_type: TokenType::Semicolon,
                 span: Span::single(i),
             }),
+            ':' => Ok(Token {
+                token_type: TokenType::Colon,
+                span: Span::single(i),
+            }),
             '=' => Ok(Token {
                 token_type: TokenType::Equal,
                 span: Span::single(i),
@@ -136,7 +124,6 @@
                 token_type: TokenType::RightCaret,
                 span: Span::single(i),
             }),
->>>>>>> 7c7312a8
 
             c if c >= '0' && c <= '9' => self.tokenize_number(i),
             c @ '_' | c if c.is_alphabetic() => self.tokenize_ident(i),
